"""Integration layer between the fluid dynamics priority system and existing graph structures.

This module provides utilities to convert production/inventory graphs into task graphs,
for priority calculation, and to apply priority-based scheduling.
"""
<<<<<<< HEAD
from typing import Dict, List, Optional, Tuple, Any
from datetime import datetime
=======
>>>>>>> 3ab19187

from .fluid_priority import FluidDynamicsPriorityCalculator
from .task import Task, TaskStatus


class GraphTaskIntegrator:
    """Integrates the fluid dynamics priority system with existing NetworkX-based graphs.

    This class can convert production chains and inventory networks into task graphs,
    apply priority calculations, and provide scheduling recommendations.
    """
<<<<<<< HEAD
    
    def __init__(self, priority_calculator: Optional[FluidDynamicsPriorityCalculator] = None):
        """
        Initialize the integrator.
        
=======

    def __init__(self, priority_calculator: FluidDynamicsPriorityCalculator | None = None):
        """Initialize the integrator.

>>>>>>> 3ab19187
        Args:
            priority_calculator: Optional custom calculator, creates default if None

        """
        self.priority_calc = priority_calculator or FluidDynamicsPriorityCalculator()
        self.node_to_task_map: dict[str, str] = {}  # Maps graph node IDs to task IDs
        self.task_to_node_map: dict[str, str] = {}  # Maps task IDs to graph node IDs

    def create_tasks_from_production_graph(
        self,
        production_graph,
<<<<<<< HEAD
        base_priority_map: Optional[Dict[str, float]] = None
    ) -> List[Task]:
        """
        Convert a production graph into tasks for priority calculation.
=======
        base_priority_map: dict[str, float] | None = None,
    ) -> list[Task]:
        """Convert a production graph into tasks for priority calculation.
>>>>>>> 3ab19187

        Args:
            production_graph: NetworkX DiGraph representing production dependencies.
            base_priority_map: Optional mapping of node names to base priorities.

        Returns:
            List of created Task objects

        """
        if base_priority_map is None:
<<<<<<< HEAD
            if base_priority_map is None:
                base_priority_map = {}

            created_tasks = []

            # Create tasks for each edge in the inventory graph
            for edge in getattr(inventory_graph, 'edges', []):
                source = getattr(edge, 'source', None)
                target = getattr(edge, 'target', None)
                source_id = getattr(source, 'node_id', "unknown") if source else "unknown"
                target_id = getattr(target, 'node_id', "unknown") if target else "unknown"
                edge_key = f"{source_id}->{target_id}"
                source_name = getattr(source, 'location_name', str(source_id)) if source else str(source_id)
                target_name = getattr(target, 'location_name', str(target_id)) if target else str(target_id)
                name = f"Supply from {source_name} to {target_name}"
                # Priority can be based on source inventory status, target needs, or edge/order properties
                source_status = getattr(source, 'status', None)
                target_status = getattr(target, 'status', None)
                # Use a simple priority function for now
                base_priority = base_priority_map.get(edge_key, 5.0)
                # Autogenerate task_id unless a unique custom ID is required
                custom_task_id = f"supply_{source_id}_to_{target_id}"
                # Collision detection for custom IDs
                if custom_task_id in self.task_to_node_map:
                    import uuid
                    custom_task_id = f"{custom_task_id}_{uuid.uuid4()}"
                task = Task(
                    task_id=custom_task_id,
                    name=name,
                    task_type="supply_edge",
                    base_priority=base_priority
                )
                # Blocked if source or target is critical/blocked
                if source_status in ["critical", "blocked"] or target_status in ["critical", "blocked"]:
                    task.mark_blocked()
                # Map relationships
                self.node_to_task_map[edge_key] = custom_task_id
                self.task_to_node_map[custom_task_id] = edge_key
                created_tasks.append(task)
                self.priority_calc.add_task(task)

            # Edge-tasks are independent unless a more complex supply chain is modeled
            return created_tasks
=======
            base_priority_map = {}

        created_tasks = []

        # Create tasks for each node in the graph
        for node_id in production_graph.nodes():
            node_data = production_graph.nodes[node_id]
            node_obj = node_data.get("node")

            # Determine task properties
            task_id = "prod_{}".format(node_id)
            if node_obj:
                name = getattr(node_obj, "name", node_id)
                category = getattr(node_obj, "category", "production")
                task_type = "{}_production".format(category)
            else:
                name = node_id
                task_type = "production"

            # Get base priority from map or use category-based defaults
            base_priority = base_priority_map.get(node_id, self._get_default_priority_by_type(task_type))

            # Create the task
            task = Task(
                task_id=task_id,
                name=name,
                task_type=task_type,
                base_priority=base_priority,
            )

>>>>>>> 3ab19187
            # Map relationships for later dependency setup
            self.node_to_task_map[node_id] = task_id
            self.task_to_node_map[task_id] = node_id

            created_tasks.append(task)
            self.priority_calc.add_task(task)

        # Set up dependencies based on graph edges
        for source, target in production_graph.edges():
            source_task_id = self.node_to_task_map[source]
            target_task_id = self.node_to_task_map[target]

            source_task = self.priority_calc.get_task(source_task_id)
            target_task = self.priority_calc.get_task(target_task_id)

            if source_task and target_task:
                # In production graphs, source provides input to target
                target_task.upstream_dependencies.add(source_task_id)
                source_task.downstream_dependents.add(target_task_id)
<<<<<<< HEAD
        
        created_tasks = []
        # Create tasks for each edge in the inventory graph
        for node_id, inventory_node in inventory_graph.nodes.items():
            for edge in inventory_node.edges:
                source_id = node_id
                target_id = edge.target.node_id
                edge_key = (source_id, target_id)
                task_id = f"supply_{source_id}_to_{target_id}"
                name = f"Supply from {inventory_node.location_name} to {edge.target.location_name}"
                # Priority can be based on source inventory status, target needs, or edge/order properties
                base_priority = base_priority_map.get(edge_key, self._get_priority_from_inventory_status(inventory_node))
                task = Task(
                    task_id=task_id,
                    name=name,
                    task_type="supply_edge",
                    base_priority=base_priority
                )
                # Blocked if source or target is critical/blocked
                if inventory_node.status in ["critical", "blocked"] or getattr(edge.target, "status", None) in ["critical", "blocked"]:
                    task.mark_blocked()
                # Map relationships
                self.node_to_task_map[edge_key] = task_id
                self.task_to_node_map[task_id] = edge_key
                created_tasks.append(task)
                self.priority_calc.add_task(task)
        # Dependencies between edge-tasks can be set up if needed (e.g., chained supply routes)
        # For now, edge-tasks are independent unless a more complex supply chain is modeled
=======

        return created_tasks

    def create_tasks_from_inventory_graph(self, inventory_graph, base_priority_map: dict[str, float] | None = None) -> list[Task]:
        """Convert an inventory graph into tasks for priority calculation.
        
        Args:
            inventory_graph: InventoryGraph object with nodes and edges
            base_priority_map: Optional mapping of node IDs to base priorities
            
        Returns:
            List of created Task objects

        """
        if base_priority_map is None:
            base_priority_map = {}

        created_tasks = []

        # Create tasks for each inventory node
        for node_id, inventory_node in inventory_graph.nodes.items():
            # Create transport/supply tasks based on inventory status
            task_id = "supply_{}".format(node_id)
            name = "Supply {}".format(inventory_node.location_name)

            # Determine priority based on inventory status and delta
            base_priority = base_priority_map.get(node_id, self._get_priority_from_inventory_status(inventory_node))

            task = Task(
                task_id=task_id,
                name=name,
                task_type="supply",
                base_priority=base_priority,
            )

            # Check if task should be blocked based on inventory status
            if inventory_node.status in ["critical", "blocked"]:
                task.mark_blocked()

            # Map relationships
            self.node_to_task_map[node_id] = task_id
            self.task_to_node_map[task_id] = node_id

            created_tasks.append(task)
            self.priority_calc.add_task(task)

        # Set up dependencies based on edges (supply chains)
        for node_id, inventory_node in inventory_graph.nodes.items():
            source_task_id = self.node_to_task_map[node_id]

            for edge in inventory_node.edges:
                target_node_id = edge.target.node_id
                if target_node_id in self.node_to_task_map:
                    target_task_id = self.node_to_task_map[target_node_id]

                    source_task = self.priority_calc.get_task(source_task_id)
                    target_task = self.priority_calc.get_task(target_task_id)

                    if source_task and target_task:
                        # Target depends on source for supplies
                        target_task.upstream_dependencies.add(source_task_id)
                        source_task.downstream_dependents.add(target_task_id)

>>>>>>> 3ab19187
        return created_tasks

    def mark_production_blocked(self, node_id: str, reason: str = "") -> bool:
        """Mark a production node as blocked, which will affect priority calculations.
        
        Args:
            node_id: ID of the production node to mark as blocked
            reason: Optional reason for the blockage
            
        Returns:
            True if task was found and marked blocked, False otherwise

        """
        task_id = self.node_to_task_map.get(node_id)
        if not task_id:
            return False

        task = self.priority_calc.get_task(task_id)
        if not task:
            return False

        task.mark_blocked()
        if reason:
            task.metadata["block_reason"] = reason

        return True

    def mark_production_unblocked(self, node_id: str) -> bool:
        """Mark a production node as unblocked.
        
        Args:
            node_id: ID of the production node to unblock
            
        Returns:
            True if task was found and unblocked, False otherwise

        """
        task_id = self.node_to_task_map.get(node_id)
        if not task_id:
            return False

        task = self.priority_calc.get_task(task_id)
        if not task:
            return False

        task.mark_unblocked()
        task.metadata.pop("block_reason", None)

        return True
<<<<<<< HEAD
    
    def get_priority_recommendations(self, top_n: int = 10) -> List[Tuple[str, str, float, Dict[str, Any]]]:
        """
        Get priority-ordered recommendations for which production/supply tasks to focus on.
=======

    def get_priority_recommendations(self, top_n: int = 10) -> list:
        """Get priority-ordered recommendations for which production/supply tasks to focus on.
>>>>>>> 3ab19187
        
        Args:
            top_n: Number of top priority recommendations to return
            
        Returns:
            List of (node_id, task_name, priority_score, details) tuples

        """
        rankings = self.priority_calc.get_priority_rankings()
        recommendations = []

        for task_id, priority, details in rankings[:top_n]:
            node_id = self.task_to_node_map.get(task_id, "unknown")
            task = self.priority_calc.get_task(task_id)
            task_name = task.name if task else task_id

            recommendations.append((node_id, task_name, priority, details))

        return recommendations

    def generate_priority_report(self) -> str:
        """Generate a detailed priority report for the integrated system.
        
        Returns:
            Formatted string report of current priorities and recommendations

        """
        recommendations = self.get_priority_recommendations(15)

        report = []
        report.append("FLUID DYNAMICS PRIORITY REPORT")
<<<<<<< HEAD
        report.append("=" * 50)
        report.append(f"Generated at: {datetime.utcnow().strftime('%Y-%m-%d %H:%M:%S')} UTC")
        report.append(f"Total tasks analyzed: {len(self.priority_calc.task_graph)}")
        
        # Count blocked tasks
        blocked_count = sum(1 for task in self.priority_calc.task_graph.values() 
                          if task.status == TaskStatus.BLOCKED)
        report.append(f"Currently blocked tasks: {blocked_count}")
        
=======
        # Integrates the fluid dynamics priority system with existing NetworkX-based graphs.
        # This class can convert production chains and inventory networks into task graphs,
        # apply priority calculations, and provide scheduling recommendations.
        total_tasks = len(self.priority_calc.task_graph)
        blocked_count = sum(
            1 for task in self.priority_calc.task_graph.values()
            if task.status == TaskStatus.BLOCKED
        )
        report.append("Total tasks analyzed: {}".format(total_tasks))
        report.append("Currently blocked tasks: {}".format(blocked_count))
        report.append("")
        report.append("TOP PRIORITY RECOMMENDATIONS:")

>>>>>>> 3ab19187
        for i, (node_id, task_name, priority, details) in enumerate(recommendations):
            task_id = self.node_to_task_map.get(node_id, "")
            task = self.priority_calc.get_task(task_id) if task_id else None
            status = task.status.value if task else "unknown"
            blocked_count = details.get("blocked_count", 0)
<<<<<<< HEAD
            
            report.append(f"{i+1:<5} {node_id:<15} {priority:<10.2f} {blocked_count:<15} {status}")
        
        report.append("")
        report.append("CRITICAL BOTTLENECKS:")
        report.append("-" * 30)
        
        # Find tasks with most downstream dependencies
=======

            report.append("{:<5} {:<15} {:<10.2f} {:<15} {}".format(i+1, node_id, priority, blocked_count, status))

>>>>>>> 3ab19187
        critical_bottlenecks = []
        for task_id, task in self.priority_calc.task_graph.items():
            if task.status == TaskStatus.BLOCKED and len(task.downstream_dependents) > 0:
                node_id = self.task_to_node_map.get(task_id, task_id)
                critical_bottlenecks.append((node_id, task.name, len(task.downstream_dependents), 
                                           task.get_blocked_duration_hours()))

        # Sort by number of dependents
        critical_bottlenecks.sort(key=lambda x: x[2], reverse=True)

        report.append("")
        report.append("CRITICAL BOTTLENECKS:")

        for node_id, name, dependent_count, blocked_hours in critical_bottlenecks[:5]:
            report.append("- {}: {}".format(node_id, name))
            report.append("  Blocking {} downstream tasks for {} hours".format(dependent_count, round(blocked_hours, 1)))

        if not critical_bottlenecks:
            report.append("No critical bottlenecks detected.")

        return "\n".join(report)
<<<<<<< HEAD
    
    def _get_default_priority_by_type(self, item_name: str) -> float:
        """Get default priority based on item name.

        This is a placeholder for future item-specific tuning.
        BMATs and shirts are highest priority, followed by other essentials.
    """
=======

    def _get_default_priority_by_type(self, item_or_type: str) -> float:
        """Get default priority based on production type or item name.

        This is a placeholder for future item-specific tuning.
        BMATs and shirts are highest priority, followed by other essentials.
        """
        # Production type priority mapping
        type_priority_map = {
            "resource_production": 1.0,
            "refined_production": 2.0,
            "material_production": 3.0,
            "product_production": 4.0,
        }

        # Check if it's a production type first
        if item_or_type in type_priority_map:
            return type_priority_map[item_or_type]

        # Item priority table for specific items
>>>>>>> 3ab19187
        item_priority_table = {
            "Basic Materials": 10.0,  # BMATs
            "Shirts": 9.5,
            "Refined Materials": 8.0,  # RMATs
            "Soldier's Supplies": 7.5,
            "Bandages": 7.0,
            "7.62 mm Ammo": 6.5,
            "Blakerow Rifle": 6.0,
            # Add more items as needed
        }
<<<<<<< HEAD
        # Default fallback priority for unknown items
        return item_priority_table.get(item_name, 5.0)
    
=======

        # Default fallback priority for unknown items/types
        return item_priority_table.get(item_or_type, 1.0)

    def _get_priority_from_inventory_status(self, inventory_node) -> float:
        """Placeholder for inventory status to priority conversion.
        Returns a default priority value. Should be replaced with real logic.
        """
        # Example: critical status gets highest priority
        if hasattr(inventory_node, "status") and inventory_node.status == "critical":
            return 10.0
        return 1.0
>>>>>>> 3ab19187
<|MERGE_RESOLUTION|>--- conflicted
+++ resolved
@@ -3,11 +3,8 @@
 This module provides utilities to convert production/inventory graphs into task graphs,
 for priority calculation, and to apply priority-based scheduling.
 """
-<<<<<<< HEAD
 from typing import Dict, List, Optional, Tuple, Any
 from datetime import datetime
-=======
->>>>>>> 3ab19187
 
 from .fluid_priority import FluidDynamicsPriorityCalculator
 from .task import Task, TaskStatus
@@ -19,18 +16,11 @@
     This class can convert production chains and inventory networks into task graphs,
     apply priority calculations, and provide scheduling recommendations.
     """
-<<<<<<< HEAD
     
     def __init__(self, priority_calculator: Optional[FluidDynamicsPriorityCalculator] = None):
         """
         Initialize the integrator.
         
-=======
-
-    def __init__(self, priority_calculator: FluidDynamicsPriorityCalculator | None = None):
-        """Initialize the integrator.
-
->>>>>>> 3ab19187
         Args:
             priority_calculator: Optional custom calculator, creates default if None
 
@@ -42,16 +32,10 @@
     def create_tasks_from_production_graph(
         self,
         production_graph,
-<<<<<<< HEAD
         base_priority_map: Optional[Dict[str, float]] = None
     ) -> List[Task]:
         """
         Convert a production graph into tasks for priority calculation.
-=======
-        base_priority_map: dict[str, float] | None = None,
-    ) -> list[Task]:
-        """Convert a production graph into tasks for priority calculation.
->>>>>>> 3ab19187
 
         Args:
             production_graph: NetworkX DiGraph representing production dependencies.
@@ -62,7 +46,6 @@
 
         """
         if base_priority_map is None:
-<<<<<<< HEAD
             if base_priority_map is None:
                 base_priority_map = {}
 
@@ -106,38 +89,6 @@
 
             # Edge-tasks are independent unless a more complex supply chain is modeled
             return created_tasks
-=======
-            base_priority_map = {}
-
-        created_tasks = []
-
-        # Create tasks for each node in the graph
-        for node_id in production_graph.nodes():
-            node_data = production_graph.nodes[node_id]
-            node_obj = node_data.get("node")
-
-            # Determine task properties
-            task_id = "prod_{}".format(node_id)
-            if node_obj:
-                name = getattr(node_obj, "name", node_id)
-                category = getattr(node_obj, "category", "production")
-                task_type = "{}_production".format(category)
-            else:
-                name = node_id
-                task_type = "production"
-
-            # Get base priority from map or use category-based defaults
-            base_priority = base_priority_map.get(node_id, self._get_default_priority_by_type(task_type))
-
-            # Create the task
-            task = Task(
-                task_id=task_id,
-                name=name,
-                task_type=task_type,
-                base_priority=base_priority,
-            )
-
->>>>>>> 3ab19187
             # Map relationships for later dependency setup
             self.node_to_task_map[node_id] = task_id
             self.task_to_node_map[task_id] = node_id
@@ -157,7 +108,6 @@
                 # In production graphs, source provides input to target
                 target_task.upstream_dependencies.add(source_task_id)
                 source_task.downstream_dependents.add(target_task_id)
-<<<<<<< HEAD
         
         created_tasks = []
         # Create tasks for each edge in the inventory graph
@@ -186,71 +136,6 @@
                 self.priority_calc.add_task(task)
         # Dependencies between edge-tasks can be set up if needed (e.g., chained supply routes)
         # For now, edge-tasks are independent unless a more complex supply chain is modeled
-=======
-
-        return created_tasks
-
-    def create_tasks_from_inventory_graph(self, inventory_graph, base_priority_map: dict[str, float] | None = None) -> list[Task]:
-        """Convert an inventory graph into tasks for priority calculation.
-        
-        Args:
-            inventory_graph: InventoryGraph object with nodes and edges
-            base_priority_map: Optional mapping of node IDs to base priorities
-            
-        Returns:
-            List of created Task objects
-
-        """
-        if base_priority_map is None:
-            base_priority_map = {}
-
-        created_tasks = []
-
-        # Create tasks for each inventory node
-        for node_id, inventory_node in inventory_graph.nodes.items():
-            # Create transport/supply tasks based on inventory status
-            task_id = "supply_{}".format(node_id)
-            name = "Supply {}".format(inventory_node.location_name)
-
-            # Determine priority based on inventory status and delta
-            base_priority = base_priority_map.get(node_id, self._get_priority_from_inventory_status(inventory_node))
-
-            task = Task(
-                task_id=task_id,
-                name=name,
-                task_type="supply",
-                base_priority=base_priority,
-            )
-
-            # Check if task should be blocked based on inventory status
-            if inventory_node.status in ["critical", "blocked"]:
-                task.mark_blocked()
-
-            # Map relationships
-            self.node_to_task_map[node_id] = task_id
-            self.task_to_node_map[task_id] = node_id
-
-            created_tasks.append(task)
-            self.priority_calc.add_task(task)
-
-        # Set up dependencies based on edges (supply chains)
-        for node_id, inventory_node in inventory_graph.nodes.items():
-            source_task_id = self.node_to_task_map[node_id]
-
-            for edge in inventory_node.edges:
-                target_node_id = edge.target.node_id
-                if target_node_id in self.node_to_task_map:
-                    target_task_id = self.node_to_task_map[target_node_id]
-
-                    source_task = self.priority_calc.get_task(source_task_id)
-                    target_task = self.priority_calc.get_task(target_task_id)
-
-                    if source_task and target_task:
-                        # Target depends on source for supplies
-                        target_task.upstream_dependencies.add(source_task_id)
-                        source_task.downstream_dependents.add(target_task_id)
-
->>>>>>> 3ab19187
         return created_tasks
 
     def mark_production_blocked(self, node_id: str, reason: str = "") -> bool:
@@ -300,16 +185,10 @@
         task.metadata.pop("block_reason", None)
 
         return True
-<<<<<<< HEAD
     
     def get_priority_recommendations(self, top_n: int = 10) -> List[Tuple[str, str, float, Dict[str, Any]]]:
         """
         Get priority-ordered recommendations for which production/supply tasks to focus on.
-=======
-
-    def get_priority_recommendations(self, top_n: int = 10) -> list:
-        """Get priority-ordered recommendations for which production/supply tasks to focus on.
->>>>>>> 3ab19187
         
         Args:
             top_n: Number of top priority recommendations to return
@@ -341,7 +220,6 @@
 
         report = []
         report.append("FLUID DYNAMICS PRIORITY REPORT")
-<<<<<<< HEAD
         report.append("=" * 50)
         report.append(f"Generated at: {datetime.utcnow().strftime('%Y-%m-%d %H:%M:%S')} UTC")
         report.append(f"Total tasks analyzed: {len(self.priority_calc.task_graph)}")
@@ -351,27 +229,11 @@
                           if task.status == TaskStatus.BLOCKED)
         report.append(f"Currently blocked tasks: {blocked_count}")
         
-=======
-        # Integrates the fluid dynamics priority system with existing NetworkX-based graphs.
-        # This class can convert production chains and inventory networks into task graphs,
-        # apply priority calculations, and provide scheduling recommendations.
-        total_tasks = len(self.priority_calc.task_graph)
-        blocked_count = sum(
-            1 for task in self.priority_calc.task_graph.values()
-            if task.status == TaskStatus.BLOCKED
-        )
-        report.append("Total tasks analyzed: {}".format(total_tasks))
-        report.append("Currently blocked tasks: {}".format(blocked_count))
-        report.append("")
-        report.append("TOP PRIORITY RECOMMENDATIONS:")
-
->>>>>>> 3ab19187
         for i, (node_id, task_name, priority, details) in enumerate(recommendations):
             task_id = self.node_to_task_map.get(node_id, "")
             task = self.priority_calc.get_task(task_id) if task_id else None
             status = task.status.value if task else "unknown"
             blocked_count = details.get("blocked_count", 0)
-<<<<<<< HEAD
             
             report.append(f"{i+1:<5} {node_id:<15} {priority:<10.2f} {blocked_count:<15} {status}")
         
@@ -380,11 +242,6 @@
         report.append("-" * 30)
         
         # Find tasks with most downstream dependencies
-=======
-
-            report.append("{:<5} {:<15} {:<10.2f} {:<15} {}".format(i+1, node_id, priority, blocked_count, status))
-
->>>>>>> 3ab19187
         critical_bottlenecks = []
         for task_id, task in self.priority_calc.task_graph.items():
             if task.status == TaskStatus.BLOCKED and len(task.downstream_dependents) > 0:
@@ -406,36 +263,16 @@
             report.append("No critical bottlenecks detected.")
 
         return "\n".join(report)
-<<<<<<< HEAD
     
     def _get_default_priority_by_type(self, item_name: str) -> float:
         """Get default priority based on item name.
 
+    def _get_default_priority_by_type(self, item_or_type: str) -> float:
+        """Get default priority based on production type or item name.
+
         This is a placeholder for future item-specific tuning.
         BMATs and shirts are highest priority, followed by other essentials.
     """
-=======
-
-    def _get_default_priority_by_type(self, item_or_type: str) -> float:
-        """Get default priority based on production type or item name.
-
-        This is a placeholder for future item-specific tuning.
-        BMATs and shirts are highest priority, followed by other essentials.
-        """
-        # Production type priority mapping
-        type_priority_map = {
-            "resource_production": 1.0,
-            "refined_production": 2.0,
-            "material_production": 3.0,
-            "product_production": 4.0,
-        }
-
-        # Check if it's a production type first
-        if item_or_type in type_priority_map:
-            return type_priority_map[item_or_type]
-
-        # Item priority table for specific items
->>>>>>> 3ab19187
         item_priority_table = {
             "Basic Materials": 10.0,  # BMATs
             "Shirts": 9.5,
@@ -446,21 +283,6 @@
             "Blakerow Rifle": 6.0,
             # Add more items as needed
         }
-<<<<<<< HEAD
         # Default fallback priority for unknown items
         return item_priority_table.get(item_name, 5.0)
-    
-=======
-
-        # Default fallback priority for unknown items/types
-        return item_priority_table.get(item_or_type, 1.0)
-
-    def _get_priority_from_inventory_status(self, inventory_node) -> float:
-        """Placeholder for inventory status to priority conversion.
-        Returns a default priority value. Should be replaced with real logic.
-        """
-        # Example: critical status gets highest priority
-        if hasattr(inventory_node, "status") and inventory_node.status == "critical":
-            return 10.0
-        return 1.0
->>>>>>> 3ab19187
+    