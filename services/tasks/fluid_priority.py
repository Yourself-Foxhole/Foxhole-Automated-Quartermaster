--- conflicted
+++ resolved
@@ -11,15 +11,11 @@
 
 
 class FluidDynamicsPriorityCalculator:
-<<<<<<< HEAD
     # NOTE: base_priority for each task should be set using the signal-weight system from task_layer.py
     # (signals: delta, inventory, status, distance; weights: delta=1.0, inventory=-0.5, status=2.0, distance=-0.2)
     # This ensures consistency and avoids conflicting priority logic between modules.
     """
     Calculates task priority based on fluid dynamics principles.
-=======
-    """Calculates task priority using principles inspired by fluid dynamics.
->>>>>>> 3ab19187
     
     The algorithm works like water building pressure behind a dam:
     1. Count blocked upstream tasks (water volume)
